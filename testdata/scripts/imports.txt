garble build
exec ./main
cmp stdout main.stdout

! binsubstr main$exe 'ImportedVar' 'ImportedConst' 'ImportedFunc' 'ImportedType' 'main.go' 'imported.go'
binsubstr main$exe 'ImportedAPI'

[short] stop # checking that the build is reproducible is slow

# Also check that the binary is reproducible when many imports are involved.
cp main$exe main_old$exe
rm main$exe
garble build
bincmp main$exe main_old$exe

go build
exec ./main
cmp stdout main.stdout

-- go.mod --
module test/main
-- main.go --
package main

import (
	"fmt"
	_ "unsafe"
	"reflect"

	"test/main/imported"

	"rsc.io/quote"
)

//go:linkname linkedPrintln fmt.Println
func linkedPrintln(a ...interface{}) (n int, err error)

func main() {
	fmt.Println(imported.ImportedVar)
	fmt.Println(imported.ImportedConst)
	imported.ImportedFunc('x')
	fmt.Println(imported.ImportedType(3))

	api := new(imported.ImportedAPI)
	fmt.Println(reflect.TypeOf(api))
	linkedPrintln(nil)
	fmt.Println(quote.Go())
}
-- main.stdout --
imported var value
imported const value
3
*imported.ImportedAPI
<nil>
Don't communicate by sharing memory, share memory by communicating.
-- imported/imported.go --
package imported

import 	"reflect"

var ImportedVar = "imported var value"

const ImportedConst = "imported const value"

func ImportedFunc(param rune) string {
	return string(param)
}

type ImportedType int

<<<<<<< HEAD

type ImportedAPI int
var _ = reflect.TypeOf(ImportedAPI(0))
=======
// ImportedAPI garble:exclude
type ImportedAPI int
>>>>>>> f1500d49
<|MERGE_RESOLUTION|>--- conflicted
+++ resolved
@@ -68,11 +68,6 @@
 
 type ImportedType int
 
-<<<<<<< HEAD
 
 type ImportedAPI int
-var _ = reflect.TypeOf(ImportedAPI(0))
-=======
-// ImportedAPI garble:exclude
-type ImportedAPI int
->>>>>>> f1500d49
+var _ = reflect.TypeOf(ImportedAPI(0))