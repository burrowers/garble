--- conflicted
+++ resolved
@@ -401,7 +401,7 @@
 		return commandReverse(args)
 	case "build", "test", "run":
 		cmd, err := toolexecCmd(command, args)
-		// defer os.RemoveAll(os.Getenv("GARBLE_SHARED"))
+		defer os.RemoveAll(os.Getenv("GARBLE_SHARED"))
 		if err != nil {
 			return err
 		}
@@ -908,23 +908,6 @@
 		files = append(files, file)
 	}
 	tf := newTransformer()
-<<<<<<< HEAD
-	if err := tf.typecheck(files); err != nil {
-		return nil, err
-	}
-
-	if blacklistName != nil {
-		for n := range tf.info.Defs {
-			blacklistName(n.Name)
-		}
-		for n := range tf.info.Uses {
-			blacklistName(n.Name)
-		}
-	}
-
-	flags = alterTrimpath(flags)
-=======
->>>>>>> 414e3b7f
 
 	// cachedOutput is modified starting at this point, with the typecheck call.
 	// We use an extra syntax block to clarify what bits of code set up the caching.
@@ -938,6 +921,15 @@
 
 		if err := tf.typecheck(files); err != nil {
 			return nil, err
+		}
+
+		if blacklistName != nil {
+			for n := range tf.info.Defs {
+				blacklistName(n.Name)
+			}
+			for n := range tf.info.Uses {
+				blacklistName(n.Name)
+			}
 		}
 
 		ssaProg := ssa.NewProgram(fset, 0)
