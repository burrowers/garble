// Copyright (c) 2019, The Garble Authors.
// See LICENSE for licensing information.

package main

import (
	"bufio"
	"bytes"
	cryptorand "crypto/rand"
	"encoding/base64"
	"encoding/binary"
	"encoding/gob"
	"encoding/json"
	"errors"
	"flag"
	"fmt"
	"go/ast"
	"go/importer"
	"go/parser"
	"go/token"
	"go/types"
	"io"
	"io/fs"
	"log"
	mathrand "math/rand"
	"os"
	"os/exec"
	"path/filepath"
	"regexp"
	"runtime"
	"runtime/debug"
	"strconv"
	"strings"
	"time"
	"unicode"
	"unicode/utf8"

	"github.com/rogpeppe/go-internal/cache"
	"golang.org/x/exp/maps"
	"golang.org/x/exp/slices"
	"golang.org/x/mod/module"
	"golang.org/x/mod/semver"
	"golang.org/x/tools/go/ast/astutil"
	"golang.org/x/tools/go/ssa"

	"mvdan.cc/garble/internal/ctrlflow"
	"mvdan.cc/garble/internal/linker"
	"mvdan.cc/garble/internal/literals"
)

var flagSet = flag.NewFlagSet("garble", flag.ContinueOnError)

var (
	flagLiterals bool
	flagTiny     bool
	flagDebug    bool
	flagDebugDir string
	flagSeed     seedFlag
	// TODO(pagran): temporarily mimicry as a flag
	flagControlFlow = os.Getenv("GARBLE_EXPERIMENTAL_CONTROLFLOW") == "1"
)

func init() {
	flagSet.Usage = usage
	flagSet.BoolVar(&flagLiterals, "literals", false, "Obfuscate literals such as strings")
	flagSet.BoolVar(&flagTiny, "tiny", false, "Optimize for binary size, losing some ability to reverse the process")
	flagSet.BoolVar(&flagDebug, "debug", false, "Print debug logs to stderr")
	flagSet.StringVar(&flagDebugDir, "debugdir", "", "Write the obfuscated source to a directory, e.g. -debugdir=out")
	flagSet.Var(&flagSeed, "seed", "Provide a base64-encoded seed, e.g. -seed=o9WDTZ4CN4w\nFor a random seed, provide -seed=random")
}

var rxGarbleFlag = regexp.MustCompile(`-(?:literals|tiny|debug|debugdir|seed)(?:$|=)`)

type seedFlag struct {
	random bool
	bytes  []byte
}

func (f seedFlag) present() bool { return len(f.bytes) > 0 }

func (f seedFlag) String() string {
	return base64.RawStdEncoding.EncodeToString(f.bytes)
}

func (f *seedFlag) Set(s string) error {
	if s == "random" {
		f.random = true // to show the random seed we chose

		f.bytes = make([]byte, 16) // random 128 bit seed
		if _, err := cryptorand.Read(f.bytes); err != nil {
			return fmt.Errorf("error generating random seed: %v", err)
		}
	} else {
		// We expect unpadded base64, but to be nice, accept padded
		// strings too.
		s = strings.TrimRight(s, "=")
		seed, err := base64.RawStdEncoding.DecodeString(s)
		if err != nil {
			return fmt.Errorf("error decoding seed: %v", err)
		}

		// TODO: Note that we always use 8 bytes; any bytes after that are
		// entirely ignored. That may be confusing to the end user.
		if len(seed) < 8 {
			return fmt.Errorf("-seed needs at least 8 bytes, have %d", len(seed))
		}
		f.bytes = seed
	}
	return nil
}

func usage() {
	fmt.Fprintf(os.Stderr, `
Garble obfuscates Go code by wrapping the Go toolchain.

	garble [garble flags] command [go flags] [go arguments]

For example, to build an obfuscated program:

	garble build ./cmd/foo

Similarly, to combine garble flags and Go build flags:

	garble -literals build -tags=purego ./cmd/foo

The following commands are supported:

	build          replace "go build"
	test           replace "go test"
	run            replace "go run"
	reverse        de-obfuscate output such as stack traces
	version        print the version and build settings of the garble binary

To learn more about a command, run "garble help <command>".

garble accepts the following flags before a command:

`[1:])
	flagSet.PrintDefaults()
	fmt.Fprintf(os.Stderr, `

For more information, see https://github.com/burrowers/garble.
`[1:])
}

func main() { os.Exit(main1()) }

var (
	// Presumably OK to share fset across packages.
	fset = token.NewFileSet()

	sharedTempDir = os.Getenv("GARBLE_SHARED")
	parentWorkDir = os.Getenv("GARBLE_PARENT_WORK")
)

type importerWithMap struct {
	importMap  map[string]string
	importFrom func(path, dir string, mode types.ImportMode) (*types.Package, error)
}

func (im importerWithMap) Import(path string) (*types.Package, error) {
	panic("should never be called")
}

func (im importerWithMap) ImportFrom(path, dir string, mode types.ImportMode) (*types.Package, error) {
	if path2 := im.importMap[path]; path2 != "" {
		path = path2
	}
	return im.importFrom(path, dir, mode)
}

func importerForPkg(lpkg *listedPackage) importerWithMap {
	return importerWithMap{
		importFrom: importer.ForCompiler(fset, "gc", func(path string) (io.ReadCloser, error) {
			pkg, err := listPackage(lpkg, path)
			if err != nil {
				return nil, err
			}
			return os.Open(pkg.Export)
		}).(types.ImporterFrom).ImportFrom,
		importMap: lpkg.ImportMap,
	}
}

// uniqueLineWriter sits underneath log.SetOutput to deduplicate log lines.
// We log bits of useful information for debugging,
// and logging the same detail twice is not going to help the user.
// Duplicates are relatively normal, given that names tend to repeat.
type uniqueLineWriter struct {
	out  io.Writer
	seen map[string]bool
}

func (w *uniqueLineWriter) Write(p []byte) (n int, err error) {
	if !flagDebug {
		panic("unexpected use of uniqueLineWriter with -debug unset")
	}
	if bytes.Count(p, []byte("\n")) != 1 {
		panic(fmt.Sprintf("log write wasn't just one line: %q", p))
	}
	if w.seen[string(p)] {
		return len(p), nil
	}
	if w.seen == nil {
		w.seen = make(map[string]bool)
	}
	w.seen[string(p)] = true
	return w.out.Write(p)
}

// debugSince is like time.Since but resulting in shorter output.
// A build process takes at least hundreds of milliseconds,
// so extra decimal points in the order of microseconds aren't meaningful.
func debugSince(start time.Time) time.Duration {
	return time.Since(start).Truncate(10 * time.Microsecond)
}

func main1() int {
	defer func() {
		if os.Getenv("GARBLE_WRITE_ALLOCS") != "true" {
			return
		}
		var memStats runtime.MemStats
		runtime.ReadMemStats(&memStats)
		fmt.Fprintf(os.Stderr, "garble allocs: %d\n", memStats.Mallocs)
	}()
	if err := flagSet.Parse(os.Args[1:]); err != nil {
		return 2
	}
	log.SetPrefix("[garble] ")
	log.SetFlags(0) // no timestamps, as they aren't very useful
	if flagDebug {
		// TODO: cover this in the tests.
		log.SetOutput(&uniqueLineWriter{out: os.Stderr})
	} else {
		log.SetOutput(io.Discard)
	}
	args := flagSet.Args()
	if len(args) < 1 {
		usage()
		return 2
	}

	// If a random seed was used, the user won't be able to reproduce the
	// same output or failure unless we print the random seed we chose.
	// If the build failed and a random seed was used,
	// the failure might not reproduce with a different seed.
	// Print it before we exit.
	if flagSeed.random {
		fmt.Fprintf(os.Stderr, "-seed chosen at random: %s\n", base64.RawStdEncoding.EncodeToString(flagSeed.bytes))
	}
	if err := mainErr(args); err != nil {
		if code, ok := err.(errJustExit); ok {
			return int(code)
		}
		fmt.Fprintln(os.Stderr, err)
		return 1
	}
	return 0
}

type errJustExit int

func (e errJustExit) Error() string { return fmt.Sprintf("exit: %d", e) }

func goVersionOK() bool {
	const (
		minGoVersionSemver = "v1.20.0"
		suggestedGoVersion = "1.20.x"
	)

	// rxVersion looks for a version like "go1.2" or "go1.2.3"
	rxVersion := regexp.MustCompile(`go\d+\.\d+(?:\.\d+)?`)

	toolchainVersionFull := sharedCache.GoEnv.GOVERSION
	toolchainVersion := rxVersion.FindString(toolchainVersionFull)
	if toolchainVersion == "" {
		// Go 1.15.x and older do not have GOVERSION yet.
		// We could go the extra mile and fetch it via 'go toolchainVersion',
		// but we'd have to error anyway.
		fmt.Fprintf(os.Stderr, "Go version is too old; please upgrade to Go %s or newer\n", suggestedGoVersion)
		return false
	}

	sharedCache.GoVersionSemver = "v" + strings.TrimPrefix(toolchainVersion, "go")
	if semver.Compare(sharedCache.GoVersionSemver, minGoVersionSemver) < 0 {
		fmt.Fprintf(os.Stderr, "Go version %q is too old; please upgrade to Go %s or newer\n", toolchainVersionFull, suggestedGoVersion)
		return false
	}

	// Ensure that the version of Go that built the garble binary is equal or
	// newer than cache.GoVersionSemver.
	builtVersionFull := os.Getenv("GARBLE_TEST_GOVERSION")
	if builtVersionFull == "" {
		builtVersionFull = runtime.Version()
	}
	builtVersion := rxVersion.FindString(builtVersionFull)
	if builtVersion == "" {
		// If garble built itself, we don't know what Go version was used.
		// Fall back to not performing the check against the toolchain version.
		return true
	}
	builtVersionSemver := "v" + strings.TrimPrefix(builtVersion, "go")
	if semver.Compare(builtVersionSemver, sharedCache.GoVersionSemver) < 0 {
		fmt.Fprintf(os.Stderr, `
garble was built with %q and is being used with %q; rebuild it with a command like:
    garble install mvdan.cc/garble@latest
`[1:], builtVersionFull, toolchainVersionFull)
		return false
	}

	return true
}

func mainErr(args []string) error {
	command, args := args[0], args[1:]

	// Catch users reaching for `go build -toolexec=garble`.
	if command != "toolexec" && len(args) == 1 && args[0] == "-V=full" {
		return fmt.Errorf(`did you run "go [command] -toolexec=garble" instead of "garble [command]"?`)
	}

	switch command {
	case "help":
		if hasHelpFlag(args) || len(args) > 1 {
			fmt.Fprintf(os.Stderr, "usage: garble help [command]\n")
			return errJustExit(2)
		}
		if len(args) == 1 {
			return mainErr([]string{args[0], "-h"})
		}
		usage()
		return errJustExit(2)
	case "version":
		if hasHelpFlag(args) || len(args) > 0 {
			fmt.Fprintf(os.Stderr, "usage: garble version\n")
			return errJustExit(2)
		}
		info, ok := debug.ReadBuildInfo()
		if !ok {
			// The build binary was stripped of build info?
			// Could be the case if garble built itself.
			fmt.Println("unknown")
			return nil
		}
		mod := &info.Main
		if mod.Replace != nil {
			mod = mod.Replace
		}

		// For the tests.
		if v := os.Getenv("GARBLE_TEST_BUILDSETTINGS"); v != "" {
			var extra []debug.BuildSetting
			if err := json.Unmarshal([]byte(v), &extra); err != nil {
				return err
			}
			info.Settings = append(info.Settings, extra...)
		}

		// Until https://github.com/golang/go/issues/50603 is implemented,
		// manually construct something like a pseudo-version.
		// TODO: remove when this code is dead, hopefully in Go 1.21.
		if mod.Version == "(devel)" {
			var vcsTime time.Time
			var vcsRevision string
			for _, setting := range info.Settings {
				switch setting.Key {
				case "vcs.time":
					// If the format is invalid, we'll print a zero timestamp.
					vcsTime, _ = time.Parse(time.RFC3339Nano, setting.Value)
				case "vcs.revision":
					vcsRevision = setting.Value
					if len(vcsRevision) > 12 {
						vcsRevision = vcsRevision[:12]
					}
				}
			}
			if vcsRevision != "" {
				mod.Version = module.PseudoVersion("", "", vcsTime, vcsRevision)
			}
		}

		fmt.Printf("%s %s\n\n", mod.Path, mod.Version)
		fmt.Printf("Build settings:\n")
		for _, setting := range info.Settings {
			if setting.Value == "" {
				continue // do empty build settings even matter?
			}
			// The padding helps keep readability by aligning:
			//
			//   veryverylong.key value
			//          short.key some-other-value
			//
			// Empirically, 16 is enough; the longest key seen is "vcs.revision".
			fmt.Printf("%16s %s\n", setting.Key, setting.Value)
		}
		return nil
	case "reverse":
		return commandReverse(args)
	case "build", "test", "run":
		cmd, err := toolexecCmd(command, args)
		defer func() {
			if err := os.RemoveAll(os.Getenv("GARBLE_SHARED")); err != nil {
				fmt.Fprintf(os.Stderr, "could not clean up GARBLE_SHARED: %v\n", err)
			}
			// skip the trim if we didn't even start a build
			if sharedCache != nil {
				fsCache, err := openCache()
				if err == nil {
					err = fsCache.Trim()
				}
				if err != nil {
					fmt.Fprintf(os.Stderr, "could not trim GARBLE_CACHE: %v\n", err)
				}
			}
		}()
		if err != nil {
			return err
		}
		cmd.Stdout = os.Stdout
		cmd.Stderr = os.Stderr
		log.Printf("calling via toolexec: %s", cmd)
		return cmd.Run()

	case "toolexec":
		_, tool := filepath.Split(args[0])
		if runtime.GOOS == "windows" {
			tool = strings.TrimSuffix(tool, ".exe")
		}
		transform := transformMethods[tool]
		transformed := args[1:]
		if transform != nil {
			startTime := time.Now()
			log.Printf("transforming %s with args: %s", tool, strings.Join(transformed, " "))

			// We're in a toolexec sub-process, not directly called by the user.
			// Load the shared data and wrap the tool, like the compiler or linker.
			if err := loadSharedCache(); err != nil {
				return err
			}

			if len(args) == 2 && args[1] == "-V=full" {
				return alterToolVersion(tool, args)
			}
			var tf transformer
			toolexecImportPath := os.Getenv("TOOLEXEC_IMPORTPATH")
			tf.curPkg = sharedCache.ListedPackages[toolexecImportPath]
			if tf.curPkg == nil {
				return fmt.Errorf("TOOLEXEC_IMPORTPATH not found in listed packages: %s", toolexecImportPath)
			}
			tf.origImporter = importerForPkg(tf.curPkg)

			var err error
			if transformed, err = transform(&tf, transformed); err != nil {
				return err
			}
			log.Printf("transformed args for %s in %s: %s", tool, debugSince(startTime), strings.Join(transformed, " "))
		} else {
			log.Printf("skipping transform on %s with args: %s", tool, strings.Join(transformed, " "))
		}

		executablePath := args[0]
		if tool == "link" {
			modifiedLinkPath, unlock, err := linker.PatchLinker(sharedCache.GoEnv.GOROOT, sharedCache.GoEnv.GOVERSION, sharedCache.CacheDir, sharedTempDir)
			if err != nil {
				return fmt.Errorf("cannot get modified linker: %v", err)
			}
			defer unlock()

			executablePath = modifiedLinkPath
			os.Setenv(linker.MagicValueEnv, strconv.FormatUint(uint64(magicValue()), 10))
			os.Setenv(linker.EntryOffKeyEnv, strconv.FormatUint(uint64(entryOffKey()), 10))
			if flagTiny {
				os.Setenv(linker.TinyEnv, "true")
			}

			log.Printf("replaced linker with: %s", executablePath)
		}

		cmd := exec.Command(executablePath, transformed...)
		cmd.Stdout = os.Stdout
		cmd.Stderr = os.Stderr
		if err := cmd.Run(); err != nil {
			return err
		}
		return nil
	default:
		return fmt.Errorf("unknown command: %q", command)
	}
}

func hasHelpFlag(flags []string) bool {
	for _, f := range flags {
		switch f {
		case "-h", "-help", "--help":
			return true
		}
	}
	return false
}

// toolexecCmd builds an *exec.Cmd which is set up for running "go <command>"
// with -toolexec=garble and the supplied arguments.
//
// Note that it uses and modifies global state; in general, it should only be
// called once from mainErr in the top-level garble process.
func toolexecCmd(command string, args []string) (*exec.Cmd, error) {
	// Split the flags from the package arguments, since we'll need
	// to run 'go list' on the same set of packages.
	flags, args := splitFlagsFromArgs(args)
	if hasHelpFlag(flags) {
		out, _ := exec.Command("go", command, "-h").CombinedOutput()
		fmt.Fprintf(os.Stderr, `
usage: garble [garble flags] %s [arguments]

This command wraps "go %s". Below is its help:

%s`[1:], command, command, out)
		return nil, errJustExit(2)
	}
	for _, flag := range flags {
		if rxGarbleFlag.MatchString(flag) {
			return nil, fmt.Errorf("garble flags must precede command, like: garble %s build ./pkg", flag)
		}
	}

	// Here is the only place we initialize the cache.
	// The sub-processes will parse it from a shared gob file.
	sharedCache = &sharedCacheType{}

	// Note that we also need to pass build flags to 'go list', such
	// as -tags.
	sharedCache.ForwardBuildFlags, _ = filterForwardBuildFlags(flags)
	if command == "test" {
		sharedCache.ForwardBuildFlags = append(sharedCache.ForwardBuildFlags, "-test")
	}

	if err := fetchGoEnv(); err != nil {
		return nil, err
	}

	if !goVersionOK() {
		return nil, errJustExit(1)
	}

	var err error
	sharedCache.ExecPath, err = os.Executable()
	if err != nil {
		return nil, err
	}

	// Always an absolute directory; defaults to e.g. "~/.cache/garble".
	if dir := os.Getenv("GARBLE_CACHE"); dir != "" {
		sharedCache.CacheDir, err = filepath.Abs(dir)
		if err != nil {
			return nil, err
		}
	} else {
		parentDir, err := os.UserCacheDir()
		if err != nil {
			return nil, err
		}
		sharedCache.CacheDir = filepath.Join(parentDir, "garble")
	}

	binaryBuildID, err := buildidOf(sharedCache.ExecPath)
	if err != nil {
		return nil, err
	}
	sharedCache.BinaryContentID = decodeBuildIDHash(splitContentID(binaryBuildID))

	if err := appendListedPackages(args, true); err != nil {
		return nil, err
	}

	sharedTempDir, err = saveSharedCache()
	if err != nil {
		return nil, err
	}
	os.Setenv("GARBLE_SHARED", sharedTempDir)
	wd, err := os.Getwd()
	if err != nil {
		return nil, err
	}
	os.Setenv("GARBLE_PARENT_WORK", wd)

	if flagDebugDir != "" {
		if !filepath.IsAbs(flagDebugDir) {
			flagDebugDir = filepath.Join(wd, flagDebugDir)
		}

		if err := os.RemoveAll(flagDebugDir); err != nil {
			return nil, fmt.Errorf("could not empty debugdir: %v", err)
		}
		if err := os.MkdirAll(flagDebugDir, 0o755); err != nil {
			return nil, err
		}
	}

	goArgs := append([]string{command}, garbleBuildFlags...)

	// Pass the garble flags down to each toolexec invocation.
	// This way, all garble processes see the same flag values.
	// Note that we can end up with a single argument to `go` in the form of:
	//
	//	-toolexec='/binary dir/garble' -tiny toolexec
	//
	// We quote the absolute path to garble if it contains spaces.
	// We can add extra flags to the end of the same -toolexec argument.
	var toolexecFlag strings.Builder
	toolexecFlag.WriteString("-toolexec=")
	quotedExecPath, err := cmdgoQuotedJoin([]string{sharedCache.ExecPath})
	if err != nil {
		// Can only happen if the absolute path to the garble binary contains
		// both single and double quotes. Seems extremely unlikely.
		return nil, err
	}
	toolexecFlag.WriteString(quotedExecPath)
	appendFlags(&toolexecFlag, false)
	toolexecFlag.WriteString(" toolexec")
	goArgs = append(goArgs, toolexecFlag.String())

	if flagDebugDir != "" {
		// In case the user deletes the debug directory,
		// and a previous build is cached,
		// rebuild all packages to re-fill the debug dir.
		goArgs = append(goArgs, "-a")
	}
	if command == "test" {
		// vet is generally not useful on obfuscated code; keep it
		// disabled by default.
		goArgs = append(goArgs, "-vet=off")
	}
	goArgs = append(goArgs, flags...)
	goArgs = append(goArgs, args...)

	return exec.Command("go", goArgs...), nil
}

var transformMethods = map[string]func(*transformer, []string) ([]string, error){
	"asm":     (*transformer).transformAsm,
	"compile": (*transformer).transformCompile,
	"link":    (*transformer).transformLink,
}

func (tf *transformer) transformAsm(args []string) ([]string, error) {
	flags, paths := splitFlagsFromFiles(args, ".s")

	// When assembling, the import path can make its way into the output object file.
	if tf.curPkg.Name != "main" && tf.curPkg.ToObfuscate {
		flags = flagSetValue(flags, "-p", tf.curPkg.obfuscatedImportPath())
	}

	flags = alterTrimpath(flags)

	// The assembler runs twice; the first with -gensymabis,
	// where we continue below and we obfuscate all the source.
	// The second time, without -gensymabis, we reconstruct the paths to the
	// obfuscated source files and reuse them to avoid work.
	newPaths := make([]string, 0, len(paths))
	if !slices.Contains(args, "-gensymabis") {
		for _, path := range paths {
			name := hashWithPackage(tf.curPkg, filepath.Base(path)) + ".s"
			pkgDir := filepath.Join(sharedTempDir, tf.curPkg.obfuscatedImportPath())
			newPath := filepath.Join(pkgDir, name)
			newPaths = append(newPaths, newPath)
		}
		return append(flags, newPaths...), nil
	}

	const missingHeader = "missing header path"
	newHeaderPaths := make(map[string]string)
	var buf, includeBuf bytes.Buffer
	for _, path := range paths {
		buf.Reset()
		f, err := os.Open(path)
		if err != nil {
			return nil, err
		}
		defer f.Close() // in case of error
		scanner := bufio.NewScanner(f)
		for scanner.Scan() {
			line := scanner.Text()

			// First, handle hash directives without leading whitespaces.

			// #include "foo.h"
			if quoted := strings.TrimPrefix(line, "#include"); quoted != line {
				quoted = strings.TrimSpace(quoted)
				path, err := strconv.Unquote(quoted)
				if err != nil {
					return nil, err
				}
				newPath := newHeaderPaths[path]
				switch newPath {
				case missingHeader: // no need to try again
					buf.WriteString(line)
					buf.WriteByte('\n')
					continue
				case "": // first time we see this header
					includeBuf.Reset()
					content, err := os.ReadFile(path)
					if errors.Is(err, fs.ErrNotExist) {
						newHeaderPaths[path] = missingHeader
						buf.WriteString(line)
						buf.WriteByte('\n')
						continue // a header file provided by Go or the system
					} else if err != nil {
						return nil, err
					}
					tf.replaceAsmNames(&includeBuf, content)

					// For now, we replace `foo.h` or `dir/foo.h` with `garbled_foo.h`.
					// The different name ensures we don't use the unobfuscated file.
					// This is far from perfect, but does the job for the time being.
					// In the future, use a randomized name.
					basename := filepath.Base(path)
					newPath = "garbled_" + basename

					if _, err := tf.writeSourceFile(basename, newPath, includeBuf.Bytes()); err != nil {
						return nil, err
					}
					newHeaderPaths[path] = newPath
				}
				buf.WriteString("#include ")
				buf.WriteString(strconv.Quote(newPath))
				buf.WriteByte('\n')
				continue
			}

			// Leave "//" comments unchanged; they might be directives.
			line, comment, hasComment := strings.Cut(line, "//")

			// Anything else is regular assembly; replace the names.
			tf.replaceAsmNames(&buf, []byte(line))

			if hasComment {
				buf.WriteString("//")
				buf.WriteString(comment)
			}
			buf.WriteByte('\n')
		}
		if err := scanner.Err(); err != nil {
			return nil, err
		}

		// With assembly files, we obfuscate the filename in the temporary
		// directory, as assembly files do not support `/*line` directives.
		// TODO(mvdan): per cmd/asm/internal/lex, they do support `#line`.
		basename := filepath.Base(path)
		newName := hashWithPackage(tf.curPkg, basename) + ".s"
		if path, err := tf.writeSourceFile(basename, newName, buf.Bytes()); err != nil {
			return nil, err
		} else {
			newPaths = append(newPaths, path)
		}
		f.Close() // do not keep len(paths) files open
	}

	return append(flags, newPaths...), nil
}

func (tf *transformer) replaceAsmNames(buf *bytes.Buffer, remaining []byte) {
	// We need to replace all function references with their obfuscated name
	// counterparts.
	// Luckily, all func names in Go assembly files are immediately followed
	// by the unicode "middle dot", like:
	//
	//	TEXT ·privateAdd(SB),$0-24
	//	TEXT runtime∕internal∕sys·Ctz64(SB), NOSPLIT, $0-12
	//
	// Note that import paths in assembly, like `runtime∕internal∕sys` above,
	// use Unicode periods and slashes rather than the ASCII ones used by `go list`.
	// We need to convert to ASCII to find the right package information.
	const (
		asmPeriod = '·'
		goPeriod  = '.'
		asmSlash  = '∕'
		goSlash   = '/'
	)
	asmPeriodLen := utf8.RuneLen(asmPeriod)

	for {
		periodIdx := bytes.IndexRune(remaining, asmPeriod)
		if periodIdx < 0 {
			buf.Write(remaining)
			remaining = nil
			break
		}

		// The package name ends at the first rune which cannot be part of a Go
		// import path, such as a comma or space.
		pkgStart := periodIdx
		for pkgStart >= 0 {
			c, size := utf8.DecodeLastRune(remaining[:pkgStart])
			if !unicode.IsLetter(c) && c != '_' && c != asmSlash && !unicode.IsDigit(c) {
				break
			}
			pkgStart -= size
		}
		// The package name might actually be longer, e.g:
		//
		//	JMP test∕with·many·dots∕main∕imported·PublicAdd(SB)
		//
		// We have `test∕with` so far; grab `·many·dots∕main∕imported` as well.
		pkgEnd := periodIdx
		lastAsmPeriod := -1
		for i := pkgEnd + asmPeriodLen; i <= len(remaining); {
			c, size := utf8.DecodeRune(remaining[i:])
			if c == asmPeriod {
				lastAsmPeriod = i
			} else if !unicode.IsLetter(c) && c != '_' && c != asmSlash && !unicode.IsDigit(c) {
				if lastAsmPeriod > 0 {
					pkgEnd = lastAsmPeriod
				}
				break
			}
			i += size
		}
		asmPkgPath := string(remaining[pkgStart:pkgEnd])

		// Write the bytes before our unqualified `·foo` or qualified `pkg·foo`.
		buf.Write(remaining[:pkgStart])

		// If the name was qualified, fetch the package, and write the
		// obfuscated import path if needed.
		// Note that we don't obfuscate the package path "main".
		lpkg := tf.curPkg
		if asmPkgPath != "" && asmPkgPath != "main" {
			if asmPkgPath != tf.curPkg.Name {
				goPkgPath := asmPkgPath
				goPkgPath = strings.ReplaceAll(goPkgPath, string(asmPeriod), string(goPeriod))
				goPkgPath = strings.ReplaceAll(goPkgPath, string(asmSlash), string(goSlash))
				var err error
				lpkg, err = listPackage(tf.curPkg, goPkgPath)
				if err != nil {
					panic(err) // shouldn't happen
				}
			}
			if lpkg.ToObfuscate {
				// Note that we don't need to worry about asmSlash here,
				// because our obfuscated import paths contain no slashes right now.
				buf.WriteString(lpkg.obfuscatedImportPath())
			} else {
				buf.WriteString(asmPkgPath)
			}
		}

		// Write the middle dot and advance the remaining slice.
		buf.WriteRune(asmPeriod)
		remaining = remaining[pkgEnd+asmPeriodLen:]

		// The declared name ends at the first rune which cannot be part of a Go
		// identifier, such as a comma or space.
		nameEnd := 0
		for nameEnd < len(remaining) {
			c, size := utf8.DecodeRune(remaining[nameEnd:])
			if !unicode.IsLetter(c) && c != '_' && !unicode.IsDigit(c) {
				break
			}
			nameEnd += size
		}
		name := string(remaining[:nameEnd])
		remaining = remaining[nameEnd:]

		if lpkg.ToObfuscate && !compilerIntrinsicsFuncs[lpkg.ImportPath+"."+name] {
			newName := hashWithPackage(lpkg, name)
			if flagDebug { // TODO(mvdan): remove once https://go.dev/issue/53465 if fixed
				log.Printf("asm name %q hashed with %x to %q", name, tf.curPkg.GarbleActionID, newName)
			}
			buf.WriteString(newName)
		} else {
			buf.WriteString(name)
		}
	}
}

// writeSourceFile is a mix between os.CreateTemp and os.WriteFile, as it writes a
// named source file in sharedTempDir given an input buffer.
//
// Note that the file is created under a directory tree following curPkg's
// import path, mimicking how files are laid out in modules and GOROOT.
func (tf *transformer) writeSourceFile(basename, obfuscated string, content []byte) (string, error) {
	// Uncomment for some quick debugging. Do not delete.
	// fmt.Fprintf(os.Stderr, "\n-- %s/%s --\n%s", curPkg.ImportPath, basename, content)

	if flagDebugDir != "" {
		pkgDir := filepath.Join(flagDebugDir, filepath.FromSlash(tf.curPkg.ImportPath))
		if err := os.MkdirAll(pkgDir, 0o755); err != nil {
			return "", err
		}
		dstPath := filepath.Join(pkgDir, basename)
		if err := os.WriteFile(dstPath, content, 0o666); err != nil {
			return "", err
		}
	}
	// We use the obfuscated import path to hold the temporary files.
	// Assembly files do not support line directives to set positions,
	// so the only way to not leak the import path is to replace it.
	pkgDir := filepath.Join(sharedTempDir, tf.curPkg.obfuscatedImportPath())
	if err := os.MkdirAll(pkgDir, 0o777); err != nil {
		return "", err
	}
	dstPath := filepath.Join(pkgDir, obfuscated)
	if err := writeFileExclusive(dstPath, content); err != nil {
		return "", err
	}
	return dstPath, nil
}

// parseFiles parses a list of Go files.
// It supports relative file paths, such as those found in listedPackage.CompiledGoFiles,
// as long as dir is set to listedPackage.Dir.
func parseFiles(dir string, paths []string) ([]*ast.File, error) {
	var files []*ast.File
	for _, path := range paths {
		if !filepath.IsAbs(path) {
			path = filepath.Join(dir, path)
		}
		file, err := parser.ParseFile(fset, path, nil, parser.SkipObjectResolution|parser.ParseComments)
		if err != nil {
			return nil, err
		}
		files = append(files, file)
	}
	return files, nil
}

func (tf *transformer) transformCompile(args []string) ([]string, error) {
	flags, paths := splitFlagsFromFiles(args, ".go")

	// We will force the linker to drop DWARF via -w, so don't spend time
	// generating it.
	flags = append(flags, "-dwarf=false")

	// The Go file paths given to the compiler are always absolute paths.
	files, err := parseFiles("", paths)
	if err != nil {
		return nil, err
	}

	// Even if loadPkgCache below finds a direct cache hit,
	// other parts of garble still need type information to obfuscate.
	// We could potentially avoid this by saving the type info we need in the cache,
	// although in general that wouldn't help much, since it's rare for Go's cache
	// to miss on a package and for our cache to hit.
	if tf.pkg, tf.info, err = typecheck(tf.curPkg.ImportPath, files, tf.origImporter); err != nil {
		return nil, err
	}

	if tf.curPkgCache, err = loadPkgCache(tf.curPkg, tf.pkg, files, tf.info); err != nil {
		return nil, err
	}

<<<<<<< HEAD
	// Literal obfuscation uses math/rand, so seed it deterministically.
	randSeed := curPkg.GarbleActionID[:]
	if flagSeed.present() {
		randSeed = flagSeed.bytes
	}
	// log.Printf("seeding math/rand with %x\n", randSeed)
	obfRand = mathrand.New(mathrand.NewSource(int64(binary.BigEndian.Uint64(randSeed))))

	if flagControlFlow {
		newFile, affectedFiles, err := ctrlflow.Obfuscate(fset, tf.ssaPkg, files, obfRand)
		if err != nil {
			return nil, err
		}

		if newFile != nil {
			files = append(files, newFile)
			paths = append(paths, ctrlflow.FileName)
			for _, file := range affectedFiles {
				tf.useAllImports(file)
			}
			if err := tf.typecheck(files); err != nil {
				return nil, err
			}
		}
	}

	if err := tf.prefillObjectMaps(files); err != nil {
		return nil, err
=======
	// These maps are not kept in pkgCache, since they are only needed to obfuscate curPkg.
	tf.fieldToStruct = computeFieldToStruct(tf.info)
	if flagLiterals {
		if tf.linkerVariableStrings, err = computeLinkerVariableStrings(tf.pkg); err != nil {
			return nil, err
		}
>>>>>>> c26734c6
	}

	flags = alterTrimpath(flags)
	newImportCfg, err := tf.processImportCfg(flags)
	if err != nil {
		return nil, err
	}

<<<<<<< HEAD
=======
	// Literal obfuscation uses math/rand, so seed it deterministically.
	randSeed := tf.curPkg.GarbleActionID[:]
	if flagSeed.present() {
		randSeed = flagSeed.bytes
	}
	// log.Printf("seeding math/rand with %x\n", randSeed)
	tf.obfRand = mathrand.New(mathrand.NewSource(int64(binary.BigEndian.Uint64(randSeed))))

>>>>>>> c26734c6
	// If this is a package to obfuscate, swap the -p flag with the new package path.
	// We don't if it's the main package, as that just uses "-p main".
	// We only set newPkgPath if we're obfuscating the import path,
	// to replace the original package name in the package clause below.
	newPkgPath := ""
	if tf.curPkg.Name != "main" && tf.curPkg.ToObfuscate {
		newPkgPath = tf.curPkg.obfuscatedImportPath()
		flags = flagSetValue(flags, "-p", newPkgPath)
	}

	newPaths := make([]string, 0, len(files))

	for i, file := range files {
		basename := filepath.Base(paths[i])
		log.Printf("obfuscating %s", basename)
		if tf.curPkg.ImportPath == "runtime" {
			if flagTiny {
				// strip unneeded runtime code
				stripRuntime(basename, file)
				tf.useAllImports(file)
			}
			if basename == "symtab.go" {
				updateMagicValue(file, magicValue())
				updateEntryOffset(file, entryOffKey())
			}
		}
		tf.transformDirectives(file.Comments)
		file = tf.transformGoFile(file)
		// newPkgPath might be the original ImportPath in some edge cases like
		// compilerIntrinsics; we don't want to use slashes in package names.
		// TODO: when we do away with those edge cases, only check the string is
		// non-empty.
		if newPkgPath != "" && newPkgPath != tf.curPkg.ImportPath {
			file.Name.Name = newPkgPath
		}

		src, err := printFile(tf.curPkg, file)
		if err != nil {
			return nil, err
		}

		// We hide Go source filenames via "//line" directives,
		// so there is no need to use obfuscated filenames here.
		if path, err := tf.writeSourceFile(basename, basename, src); err != nil {
			return nil, err
		} else {
			newPaths = append(newPaths, path)
		}
	}
	flags = flagSetValue(flags, "-importcfg", newImportCfg)

	return append(flags, newPaths...), nil
}

// transformDirectives rewrites //go:linkname toolchain directives in comments
// to replace names with their obfuscated versions.
func (tf *transformer) transformDirectives(comments []*ast.CommentGroup) {
	for _, group := range comments {
		for _, comment := range group.List {
			if !strings.HasPrefix(comment.Text, "//go:linkname ") {
				continue
			}

			// We can have either just one argument:
			//
			//	//go:linkname localName
			//
			// Or two arguments, where the second may refer to a name in a
			// different package:
			//
			//	//go:linkname localName newName
			//	//go:linkname localName pkg.newName
			fields := strings.Fields(comment.Text)
			localName := fields[1]
			newName := ""
			if len(fields) == 3 {
				newName = fields[2]
			}

			localName, newName = tf.transformLinkname(localName, newName)
			fields[1] = localName
			if len(fields) == 3 {
				fields[2] = newName
			}

			if flagDebug { // TODO(mvdan): remove once https://go.dev/issue/53465 if fixed
				log.Printf("linkname %q changed to %q", comment.Text, strings.Join(fields, " "))
			}
			comment.Text = strings.Join(fields, " ")
		}
	}
}

func (tf *transformer) transformLinkname(localName, newName string) (string, string) {
	// obfuscate the local name, if the current package is obfuscated
	if tf.curPkg.ToObfuscate && !compilerIntrinsicsFuncs[tf.curPkg.ImportPath+"."+localName] {
		localName = hashWithPackage(tf.curPkg, localName)
	}
	if newName == "" {
		return localName, ""
	}
	// If the new name is of the form "pkgpath.Name", and we've obfuscated
	// "Name" in that package, rewrite the directive to use the obfuscated name.
	dotCnt := strings.Count(newName, ".")
	if dotCnt < 1 {
		// cgo-generated code uses linknames to made up symbol names,
		// which do not have a package path at all.
		// Replace the comment in case the local name was obfuscated.
		return localName, newName
	}
	switch newName {
	case "main.main", "main..inittask", "runtime..inittask":
		// The runtime uses some special symbols with "..".
		// We aren't touching those at the moment.
		return localName, newName
	}

	pkgSplit := 0
	var lpkg *listedPackage
	var foreignName string
	for {
		i := strings.Index(newName[pkgSplit:], ".")
		if i < 0 {
			// We couldn't find a prefix that matched a known package.
			// Probably a made up name like above, but with a dot.
			return localName, newName
		}
		pkgSplit += i
		pkgPath := newName[:pkgSplit]
		pkgSplit++ // skip over the dot

		if strings.HasSuffix(pkgPath, "_test") {
			// runtime uses a go:linkname to metrics_test;
			// we don't need this to work for now on regular builds,
			// though we might need to rethink this if we want "go test std" to work.
			continue
		}

		var err error
		lpkg, err = listPackage(tf.curPkg, pkgPath)
		if err == nil {
			foreignName = newName[pkgSplit:]
			break
		}
		if errors.Is(err, ErrNotFound) {
			// No match; find the next dot.
			continue
		}
		if errors.Is(err, ErrNotDependency) {
			fmt.Fprintf(os.Stderr,
				"//go:linkname refers to %s - add `import _ %q` for garble to find the package",
				newName, pkgPath)
			return localName, newName
		}
		panic(err) // shouldn't happen
	}

	if !lpkg.ToObfuscate || compilerIntrinsicsFuncs[lpkg.ImportPath+"."+foreignName] {
		// We're not obfuscating that package or name.
		return localName, newName
	}

	var newForeignName string
	if receiver, name, ok := strings.Cut(foreignName, "."); ok {
		if lpkg.ImportPath == "reflect" && (receiver == "(*rtype)" || receiver == "Value") {
			// These receivers are not obfuscated.
			// See the TODO below.
		} else if strings.HasPrefix(receiver, "(*") {
			// pkg/path.(*Receiver).method
			receiver = strings.TrimPrefix(receiver, "(*")
			receiver = strings.TrimSuffix(receiver, ")")
			receiver = "(*" + hashWithPackage(lpkg, receiver) + ")"
		} else {
			// pkg/path.Receiver.method
			receiver = hashWithPackage(lpkg, receiver)
		}
		// Exported methods are never obfuscated.
		//
		// TODO(mvdan): We're duplicating the logic behind these decisions.
		// Reuse the logic with transformCompile.
		if !token.IsExported(name) {
			name = hashWithPackage(lpkg, name)
		}
		newForeignName = receiver + "." + name
	} else {
		// pkg/path.function
		newForeignName = hashWithPackage(lpkg, foreignName)
	}

	newPkgPath := lpkg.ImportPath
	if newPkgPath != "main" {
		newPkgPath = lpkg.obfuscatedImportPath()
	}
	newName = newPkgPath + "." + newForeignName
	return localName, newName
}

// processImportCfg parses the importcfg file passed to a compile or link step.
// It also builds a new importcfg file to account for obfuscated import paths.
func (tf *transformer) processImportCfg(flags []string) (newImportCfg string, _ error) {
	importCfg := flagValue(flags, "-importcfg")
	if importCfg == "" {
		return "", fmt.Errorf("could not find -importcfg argument")
	}
	data, err := os.ReadFile(importCfg)
	if err != nil {
		return "", err
	}

	var packagefiles, importmaps [][2]string

	for _, line := range strings.Split(string(data), "\n") {
		if line == "" || strings.HasPrefix(line, "#") {
			continue
		}
		verb, args, found := strings.Cut(line, " ")
		if !found {
			continue
		}
		switch verb {
		case "importmap":
			beforePath, afterPath, found := strings.Cut(args, "=")
			if !found {
				continue
			}
			importmaps = append(importmaps, [2]string{beforePath, afterPath})
		case "packagefile":
			importPath, objectPath, found := strings.Cut(args, "=")
			if !found {
				continue
			}
			packagefiles = append(packagefiles, [2]string{importPath, objectPath})
		}
	}

	// Produce the modified importcfg file.
	// This is mainly replacing the obfuscated paths.
	// Note that we range over maps, so this is non-deterministic, but that
	// should not matter as the file is treated like a lookup table.
	newCfg, err := os.CreateTemp(sharedTempDir, "importcfg")
	if err != nil {
		return "", err
	}
	for _, pair := range importmaps {
		beforePath, afterPath := pair[0], pair[1]
		lpkg, err := listPackage(tf.curPkg, beforePath)
		if err != nil {
			panic(err) // shouldn't happen
		}
		if lpkg.ToObfuscate {
			// Note that beforePath is not the canonical path.
			// For beforePath="vendor/foo", afterPath and
			// lpkg.ImportPath can be just "foo".
			// Don't use obfuscatedImportPath here.
			beforePath = hashWithPackage(lpkg, beforePath)

			afterPath = lpkg.obfuscatedImportPath()
		}
		fmt.Fprintf(newCfg, "importmap %s=%s\n", beforePath, afterPath)
	}
	for _, pair := range packagefiles {
		impPath, pkgfile := pair[0], pair[1]
		lpkg, err := listPackage(tf.curPkg, impPath)
		if err != nil {
			// TODO: it's unclear why an importcfg can include an import path
			// that's not a dependency in an edge case with "go test ./...".
			// See exporttest/*.go in testdata/scripts/test.txt.
			// For now, spot the pattern and avoid the unnecessary error;
			// the dependency is unused, so the packagefile line is redundant.
			// This still triggers as of go1.20.
			if strings.HasSuffix(tf.curPkg.ImportPath, ".test]") && strings.HasPrefix(tf.curPkg.ImportPath, impPath) {
				continue
			}
			panic(err) // shouldn't happen
		}
		if lpkg.Name != "main" {
			impPath = lpkg.obfuscatedImportPath()
		}
		fmt.Fprintf(newCfg, "packagefile %s=%s\n", impPath, pkgfile)
	}

	// Uncomment to debug the transformed importcfg. Do not delete.
	// newCfg.Seek(0, 0)
	// io.Copy(os.Stderr, newCfg)

	if err := newCfg.Close(); err != nil {
		return "", err
	}
	return newCfg.Name(), nil
}

type (
	funcFullName = string // as per go/types.Func.FullName
	objectString = string // as per recordedObjectString

	typeName struct {
		PkgPath, Name string
	}
)

// pkgCache contains information about a package that will be stored in fsCache.
// Note that pkgCache is "deep", containing information about all packages
// which are transitive dependencies as well.
type pkgCache struct {
	// ReflectAPIs is a static record of what std APIs use reflection on their
	// parameters, so we can avoid obfuscating types used with them.
	//
	// TODO: we're not including fmt.Printf, as it would have many false positives,
	// unless we were smart enough to detect which arguments get used as %#v or %T.
	ReflectAPIs map[funcFullName]map[int]bool

	// ReflectObjects is filled with the fully qualified names from each
	// package that we cannot obfuscate due to reflection.
	// The included objects are named types and their fields,
	// since it is those names being obfuscated that could break the use of reflect.
	//
	// This record is necessary for knowing what names from imported packages
	// weren't obfuscated, so we can obfuscate their local uses accordingly.
	ReflectObjects map[objectString]struct{}

	// EmbeddedAliasFields records which embedded fields use a type alias.
	// They are the only instance where a type alias matters for obfuscation,
	// because the embedded field name is derived from the type alias itself,
	// and not the type that the alias points to.
	// In that way, the type alias is obfuscated as a form of named type,
	// bearing in mind that it may be owned by a different package.
	EmbeddedAliasFields map[objectString]typeName
}

func (c *pkgCache) CopyFrom(c2 pkgCache) {
	maps.Copy(c.ReflectAPIs, c2.ReflectAPIs)
	maps.Copy(c.ReflectObjects, c2.ReflectObjects)
	maps.Copy(c.EmbeddedAliasFields, c2.EmbeddedAliasFields)
}

func openCache() (*cache.Cache, error) {
	// Use a subdirectory for the hashed build cache, to clarify what it is,
	// and to allow us to have other directories or files later on without mixing.
	dir := filepath.Join(sharedCache.CacheDir, "build")
	if err := os.MkdirAll(dir, 0o777); err != nil {
		return nil, err
	}
	return cache.Open(dir)
}

func loadPkgCache(lpkg *listedPackage, pkg *types.Package, files []*ast.File, info *types.Info) (pkgCache, error) {
	fsCache, err := openCache()
	if err != nil {
		return pkgCache{}, err
	}
<<<<<<< HEAD

	if !flagControlFlow { // TODO(pagran): remove this after ssa2ast integration
		filename, _, err := fsCache.GetFile(curPkg.GarbleActionID)
		// Already in the cache; load it directly.
		if err == nil {
			f, err := os.Open(filename)
			if err != nil {
				return err
			}
			defer f.Close()
			if err := gob.NewDecoder(f).Decode(&cachedOutput); err != nil {
				return fmt.Errorf("gob decode: %w", err)
			}
			return nil
		}
=======
	filename, _, err := fsCache.GetFile(lpkg.GarbleActionID)
	// Already in the cache; load it directly.
	if err == nil {
		f, err := os.Open(filename)
		if err != nil {
			return pkgCache{}, err
		}
		defer f.Close()
		var loaded pkgCache
		if err := gob.NewDecoder(f).Decode(&loaded); err != nil {
			return pkgCache{}, fmt.Errorf("gob decode: %w", err)
		}
		return loaded, nil
>>>>>>> c26734c6
	}
	return computePkgCache(fsCache, lpkg, pkg, files, info)
}

func computePkgCache(fsCache *cache.Cache, lpkg *listedPackage, pkg *types.Package, files []*ast.File, info *types.Info) (pkgCache, error) {
	// Not yet in the cache. Load the cache entries for all direct dependencies,
	// build our cache entry, and write it to disk.
	// Note that practically all errors from Cache.GetFile are a cache miss;
	// for example, a file might exist but be empty if another process
	// is filling the same cache entry concurrently.
	//
	// TODO: if A (curPkg) imports B and C, and B also imports C,
	// then loading the gob files from both B and C is unnecessary;
	// loading B's gob file would be enough. Is there an easy way to do that?
	computed := pkgCache{
		ReflectAPIs: map[funcFullName]map[int]bool{
			"reflect.TypeOf":  {0: true},
			"reflect.ValueOf": {0: true},
		},
		ReflectObjects:      map[objectString]struct{}{},
		EmbeddedAliasFields: map[objectString]typeName{},
	}
	for _, imp := range lpkg.Imports {
		if imp == "C" {
			// `go list -json` shows "C" in Imports but not Deps.
			// See https://go.dev/issue/60453.
			continue
		}
		// Shadowing lpkg ensures we don't use the wrong listedPackage below.
		lpkg, err := listPackage(lpkg, imp)
		if err != nil {
			panic(err) // shouldn't happen
		}
		if lpkg.BuildID == "" {
			continue // nothing to load
		}
		if err := func() error { // function literal for the deferred close
			if filename, _, err := fsCache.GetFile(lpkg.GarbleActionID); err == nil {
				// Cache hit; append new entries to computed.
				f, err := os.Open(filename)
				if err != nil {
					return err
				}
				defer f.Close()
				if err := gob.NewDecoder(f).Decode(&computed); err != nil {
					return fmt.Errorf("gob decode: %w", err)
				}
				return nil
			}
			// Missing or corrupted entry in the cache for a dependency.
			// Could happen if GARBLE_CACHE was emptied but GOCACHE was not.
			// Compute it, which can recurse if many entries are missing.
			files, err := parseFiles(lpkg.Dir, lpkg.CompiledGoFiles)
			if err != nil {
				return err
			}
			origImporter := importerForPkg(lpkg)
			pkg, info, err := typecheck(lpkg.ImportPath, files, origImporter)
			if err != nil {
				return err
			}
			computedImp, err := computePkgCache(fsCache, lpkg, pkg, files, info)
			if err != nil {
				return err
			}
			computed.CopyFrom(computedImp)
			return nil
		}(); err != nil {
			return pkgCache{}, fmt.Errorf("pkgCache load for %s: %w", imp, err)
		}
	}

	// Fill EmbeddedAliasFields from the type info.
	for name, obj := range info.Uses {
		obj, ok := obj.(*types.TypeName)
		if !ok || !obj.IsAlias() {
			continue
		}
		vr, _ := info.Defs[name].(*types.Var)
		if vr == nil || !vr.Embedded() {
			continue
		}
		vrStr := recordedObjectString(vr)
		if vrStr == "" {
			continue
		}
		aliasTypeName := typeName{
			PkgPath: obj.Pkg().Path(),
			Name:    obj.Name(),
		}
		computed.EmbeddedAliasFields[vrStr] = aliasTypeName
	}

	// Fill the reflect info from SSA, which builds on top of the syntax tree and type info.
	// Create SSA packages for all imports. Order is not significant.
	ssaProg := ssa.NewProgram(fset, 0)
	created := make(map[*types.Package]bool)
	var createAll func(pkgs []*types.Package)
	createAll = func(pkgs []*types.Package) {
		for _, p := range pkgs {
			if !created[p] {
				created[p] = true
				ssaProg.CreatePackage(p, nil, nil, true)
				createAll(p.Imports())
			}
		}
	}
	createAll(pkg.Imports())

<<<<<<< HEAD
	tf.ssaPkg = ssaProg.CreatePackage(tf.pkg, files, tf.info, false)
	tf.ssaPkg.Build()

	tf.reflectCheckedAPIs = make(map[string]bool)
	tf.recordReflection(tf.ssaPkg)
=======
	ssaPkg := ssaProg.CreatePackage(pkg, files, info, false)
	ssaPkg.Build()

	inspector := reflectInspector{
		pkg:         pkg,
		checkedAPIs: make(map[string]bool),
		result:      computed, // append the results
	}
	inspector.recordReflection(ssaPkg)
>>>>>>> c26734c6

	// Unlikely that we could stream the gob encode, as cache.Put wants an io.ReadSeeker.
	var buf bytes.Buffer
	if err := gob.NewEncoder(&buf).Encode(computed); err != nil {
		return pkgCache{}, err
	}
	if err := fsCache.PutBytes(lpkg.GarbleActionID, buf.Bytes()); err != nil {
		return pkgCache{}, err
	}
	return computed, nil
}

// cmd/bundle will include a go:generate directive in its output by default.
// Ours specifies a version and doesn't assume bundle is in $PATH, so drop it.

//go:generate go run golang.org/x/tools/cmd/bundle@v0.5.0 -o cmdgo_quoted.go -prefix cmdgoQuoted cmd/internal/quoted
//go:generate sed -i /go:generate/d cmdgo_quoted.go

// computeLinkerVariableStrings iterates over the -ldflags arguments,
// filling a map with all the string values set via the linker's -X flag.
// TODO: can we put this in sharedCache, using objectString as a key?
func computeLinkerVariableStrings(pkg *types.Package) (map[*types.Var]string, error) {
	linkerVariableStrings := make(map[*types.Var]string)

	// TODO: this is a linker flag that affects how we obfuscate a package at
	// compile time. Note that, if the user changes ldflags, then Go may only
	// re-link the final binary, without re-compiling any packages at all.
	// It's possible that this could result in:
	//
	//    garble -literals build -ldflags=-X=pkg.name=before # name="before"
	//    garble -literals build -ldflags=-X=pkg.name=after  # name="before" as cached
	//
	// We haven't been able to reproduce this problem for now,
	// but it's worth noting it and keeping an eye out for it in the future.
	// If we do confirm this theoretical bug,
	// the solution will be to either find a different solution for -literals,
	// or to force including -ldflags into the build cache key.
	ldflags, err := cmdgoQuotedSplit(flagValue(sharedCache.ForwardBuildFlags, "-ldflags"))
	if err != nil {
		return nil, err
	}
	flagValueIter(ldflags, "-X", func(val string) {
		// val is in the form of "foo.com/bar.name=value".
		fullName, stringValue, found := strings.Cut(val, "=")
		if !found {
			return // invalid
		}

		// fullName is "foo.com/bar.name"
		i := strings.LastIndexByte(fullName, '.')
		path, name := fullName[:i], fullName[i+1:]

		// -X represents the main package as "main", not its import path.
		if path != pkg.Path() && (path != "main" || pkg.Name() != "main") {
			return // not the current package
		}

		obj, _ := pkg.Scope().Lookup(name).(*types.Var)
		if obj == nil {
			return // no such variable; skip
		}
		linkerVariableStrings[obj] = stringValue
	})
	return linkerVariableStrings, nil
}

// transformer holds all the information and state necessary to obfuscate a
// single Go package.
type transformer struct {
	// curPkg holds basic information about the package being currently compiled or linked.
	curPkg *listedPackage

	// curPkgCache is the pkgCache for curPkg.
	curPkgCache pkgCache

	// The type-checking results; the package itself, and the Info struct.
	pkg  *types.Package
	info *types.Info

	// linkerVariableStrings records objects for variables used in -ldflags=-X flags,
	// as well as the strings the user wants to inject them with.
	// Used when obfuscating literals, so that we obfuscate the injected value.
	linkerVariableStrings map[*types.Var]string

	// fieldToStruct helps locate struct types from any of their field
	// objects. Useful when obfuscating field names.
	fieldToStruct map[*types.Var]*types.Struct

<<<<<<< HEAD
	reflectCheckedAPIs  map[string]bool
	ssaPkg              *ssa.Package
	usedAllImportsFiles map[*ast.File]bool
=======
	// obfRand is initialized by transformCompile and used during obfuscation.
	// It is left nil at init time, so that we only use it after it has been
	// properly initialized with a deterministic seed.
	// It must only be used for deterministic obfuscation;
	// if it is used for any other purpose, we may lose determinism.
	obfRand *mathrand.Rand

	// origImporter is a go/types importer which uses the original versions
	// of packages, without any obfuscation. This is helpful to make
	// decisions on how to obfuscate our input code.
	origImporter importerWithMap
>>>>>>> c26734c6
}

func typecheck(pkgPath string, files []*ast.File, origImporter importerWithMap) (*types.Package, *types.Info, error) {
	info := &types.Info{
		Types:      make(map[ast.Expr]types.TypeAndValue),
		Defs:       make(map[*ast.Ident]types.Object),
		Uses:       make(map[*ast.Ident]types.Object),
		Implicits:  make(map[ast.Node]types.Object),
		Scopes:     make(map[ast.Node]*types.Scope),
		Selections: make(map[*ast.SelectorExpr]*types.Selection),
		Instances:  make(map[*ast.Ident]types.Instance),
	}
	origTypesConfig := types.Config{Importer: origImporter}
	pkg, err := origTypesConfig.Check(pkgPath, fset, files, info)
	if err != nil {
		return nil, nil, fmt.Errorf("typecheck error: %v", err)
	}
	return pkg, info, err
}

func computeFieldToStruct(info *types.Info) map[*types.Var]*types.Struct {
	done := make(map[*types.Named]bool)
	fieldToStruct := make(map[*types.Var]*types.Struct)

	// Run recordType on all types reachable via types.Info.
	// A bit hacky, but I could not find an easier way to do this.
	for _, obj := range info.Uses {
		if obj != nil {
			recordType(obj.Type(), nil, done, fieldToStruct)
		}
	}
	for _, obj := range info.Defs {
		if obj != nil {
			recordType(obj.Type(), nil, done, fieldToStruct)
		}
	}
	for _, tv := range info.Types {
		recordType(tv.Type, nil, done, fieldToStruct)
	}
	return fieldToStruct
}

// recordType visits every reachable type after typechecking a package.
// Right now, all it does is fill the fieldToStruct map.
// Since types can be recursive, we need a map to avoid cycles.
// We only need to track named types as done, as all cycles must use them.
func recordType(used, origin types.Type, done map[*types.Named]bool, fieldToStruct map[*types.Var]*types.Struct) {
	if origin == nil {
		origin = used
	}
	type Container interface{ Elem() types.Type }
	switch used := used.(type) {
	case Container:
		// origin may be a *types.TypeParam, which is not a Container.
		// For now, we haven't found a need to recurse in that case.
		// We can edit this code in the future if we find an example,
		// because we panic if a field is not in fieldToStruct.
		if origin, ok := origin.(Container); ok {
			recordType(used.Elem(), origin.Elem(), done, fieldToStruct)
		}
	case *types.Named:
		if done[used] {
			return
		}
		done[used] = true
		// If we have a generic struct like
		//
		//	type Foo[T any] struct { Bar T }
		//
		// then we want the hashing to use the original "Bar T",
		// because otherwise different instances like "Bar int" and "Bar bool"
		// will result in different hashes and the field names will break.
		// Ensure we record the original generic struct, if there is one.
		recordType(used.Underlying(), used.Origin().Underlying(), done, fieldToStruct)
	case *types.Struct:
		origin := origin.(*types.Struct)
		for i := 0; i < used.NumFields(); i++ {
			field := used.Field(i)
			fieldToStruct[field] = origin

			if field.Embedded() {
				recordType(field.Type(), origin.Field(i).Type(), done, fieldToStruct)
			}
		}
	}
}

// isSafeForInstanceType returns true if the passed type is safe for var declaration.
// Unsafe types: generic types and non-method interfaces.
func isSafeForInstanceType(typ types.Type) bool {
	switch t := typ.(type) {
	case *types.Named:
		if t.TypeParams().Len() > 0 {
			return false
		}
		return isSafeForInstanceType(t.Underlying())
	case *types.Signature:
		return t.TypeParams().Len() == 0
	case *types.Interface:
		return t.IsMethodSet()
	}
	return true
}

func (tf *transformer) useAllImports(file *ast.File) {
	if tf.usedAllImportsFiles == nil {
		tf.usedAllImportsFiles = make(map[*ast.File]bool)
	} else if ok := tf.usedAllImportsFiles[file]; ok {
		return
	}

	tf.usedAllImportsFiles[file] = true

	for _, imp := range file.Imports {
		if imp.Name != nil && imp.Name.Name == "_" {
			continue
		}

		// Simple import has no ast.Ident and is stored in Implicits separately.
		pkgObj := tf.info.Implicits[imp]
		if pkgObj == nil {
			pkgObj = tf.info.Defs[imp.Name] // renamed or dot import
		}

		pkgScope := pkgObj.(*types.PkgName).Imported().Scope()
		var nameObj types.Object
		for _, name := range pkgScope.Names() {
			if obj := pkgScope.Lookup(name); obj.Exported() && isSafeForInstanceType(obj.Type()) {
				nameObj = obj
				break
			}
		}
		if nameObj == nil {
			// A very unlikely situation where there is no suitable declaration for a reference variable
			// and almost certainly means that there is another import reference in code.
			continue
		}
		spec := &ast.ValueSpec{Names: []*ast.Ident{ast.NewIdent("_")}}
		decl := &ast.GenDecl{Specs: []ast.Spec{spec}}

		nameIdent := ast.NewIdent(nameObj.Name())
		var nameExpr ast.Expr
		switch {
		case imp.Name == nil: // import "pkg/path"
			nameExpr = &ast.SelectorExpr{
				X:   ast.NewIdent(pkgObj.Name()),
				Sel: nameIdent,
			}
		case imp.Name.Name != ".": // import path2 "pkg/path"
			nameExpr = &ast.SelectorExpr{
				X:   ast.NewIdent(imp.Name.Name),
				Sel: nameIdent,
			}
		default: // import . "pkg/path"
			nameExpr = nameIdent
		}

		switch nameObj.(type) {
		case *types.Const:
			// const _ = <value>
			decl.Tok = token.CONST
			spec.Values = []ast.Expr{nameExpr}
		case *types.Var, *types.Func:
			// var _ = <value>
			decl.Tok = token.VAR
			spec.Values = []ast.Expr{nameExpr}
		case *types.TypeName:
			// var _ <type>
			decl.Tok = token.VAR
			spec.Type = nameExpr
		default:
			continue // skip *types.Builtin and others
		}

		// Ensure that types.Info.Uses is up to date.
		tf.info.Uses[nameIdent] = nameObj
		file.Decls = append(file.Decls, decl)
	}
}

// transformGoFile obfuscates the provided Go syntax file.
func (tf *transformer) transformGoFile(file *ast.File) *ast.File {
	// Only obfuscate the literals here if the flag is on
	// and if the package in question is to be obfuscated.
	//
	// We can't obfuscate literals in the runtime and its dependencies,
	// because obfuscated literals sometimes escape to heap,
	// and that's not allowed in the runtime itself.
	if flagLiterals && tf.curPkg.ToObfuscate {
		file = literals.Obfuscate(tf.obfRand, file, tf.info, tf.linkerVariableStrings)

		// some imported constants might not be needed anymore, remove unnecessary imports
		tf.useAllImports(file)
	}

	pre := func(cursor *astutil.Cursor) bool {
		node, ok := cursor.Node().(*ast.Ident)
		if !ok {
			return true
		}
		name := node.Name
		if name == "_" {
			return true // unnamed remains unnamed
		}
		obj := tf.info.ObjectOf(node)
		if obj == nil {
			_, isImplicit := tf.info.Defs[node]
			_, parentIsFile := cursor.Parent().(*ast.File)
			if !isImplicit || parentIsFile {
				// We only care about nil objects in the switch scenario below.
				return true
			}
			// In a type switch like "switch foo := bar.(type) {",
			// "foo" is being declared as a symbolic variable,
			// as it is only actually declared in each "case SomeType:".
			//
			// As such, the symbolic "foo" in the syntax tree has no object,
			// but it is still recorded under Defs with a nil value.
			// We still want to obfuscate that syntax tree identifier,
			// so if we detect the case, create a dummy types.Var for it.
			//
			// Note that "package mypkg" also denotes a nil object in Defs,
			// and we don't want to treat that "mypkg" as a variable,
			// so avoid that case by checking the type of cursor.Parent.
			obj = types.NewVar(node.Pos(), tf.pkg, name, nil)
		}
		pkg := obj.Pkg()
		if vr, ok := obj.(*types.Var); ok && vr.Embedded() {
			// The docs for ObjectOf say:
			//
			//     If id is an embedded struct field, ObjectOf returns the
			//     field (*Var) it defines, not the type (*TypeName) it uses.
			//
			// If this embedded field is a type alias, we want to
			// handle the alias's TypeName instead of treating it as
			// the type the alias points to.
			//
			// Alternatively, if we don't have an alias, we still want to
			// use the embedded type, not the field.
			vrStr := recordedObjectString(vr)
			aliasTypeName, ok := tf.curPkgCache.EmbeddedAliasFields[vrStr]
			if ok {
				pkg2 := tf.pkg
				if path := aliasTypeName.PkgPath; pkg2.Path() != path {
					// If the package is a dependency, import it.
					// We can't grab the package via tf.pkg.Imports,
					// because some of the packages under there are incomplete.
					// ImportFrom will cache complete imports, anyway.
					var err error
					pkg2, err = tf.origImporter.ImportFrom(path, parentWorkDir, 0)
					if err != nil {
						panic(err)
					}
				}
				tname, ok := pkg2.Scope().Lookup(aliasTypeName.Name).(*types.TypeName)
				if !ok {
					panic(fmt.Sprintf("EmbeddedAliasFields pointed %q to a missing type %q", vrStr, aliasTypeName))
				}
				if !tname.IsAlias() {
					panic(fmt.Sprintf("EmbeddedAliasFields pointed %q to a non-alias type %q", vrStr, aliasTypeName))
				}
				obj = tname
			} else {
				named := namedType(obj.Type())
				if named == nil {
					return true // unnamed type (probably a basic type, e.g. int)
				}
				obj = named.Obj()
			}
			pkg = obj.Pkg()
		}
		if pkg == nil {
			return true // universe scope
		}

		// TODO: We match by object name here, which is actually imprecise.
		// For example, in package embed we match the type FS, but we would also
		// match any field or method named FS.
		// Can we instead use an object map like ReflectObjects?
		path := pkg.Path()
		switch path {
		case "sync/atomic", "runtime/internal/atomic":
			if name == "align64" {
				return true
			}
		case "embed":
			// FS is detected by the compiler for //go:embed.
			if name == "FS" {
				return true
			}
		case "reflect":
			switch name {
			// Per the linker's deadcode.go docs,
			// the Method and MethodByName methods are what drive the logic.
			case "Method", "MethodByName":
				return true
			}
		case "crypto/x509/pkix":
			// For better or worse, encoding/asn1 detects a "SET" suffix on slice type names
			// to tell whether those slices should be treated as sets or sequences.
			// Do not obfuscate those names to prevent breaking x509 certificates.
			// TODO: we can surely do better; ideally propose a non-string-based solution
			// upstream, or as a fallback, obfuscate to a name ending with "SET".
			if strings.HasSuffix(name, "SET") {
				return true
			}
		}

		// The package that declared this object did not obfuscate it.
		if usedForReflect(tf.curPkgCache, obj) {
			return true
		}

		lpkg, err := listPackage(tf.curPkg, path)
		if err != nil {
			panic(err) // shouldn't happen
		}
		if !lpkg.ToObfuscate {
			return true // we're not obfuscating this package
		}
		hashToUse := lpkg.GarbleActionID
		debugName := "variable"

		// log.Printf("%s: %#v %T", fset.Position(node.Pos()), node, obj)
		switch obj := obj.(type) {
		case *types.Var:
			if !obj.IsField() {
				// Identifiers denoting variables are always obfuscated.
				break
			}
			debugName = "field"
			// From this point on, we deal with struct fields.

			// Fields don't get hashed with the package's action ID.
			// They get hashed with the type of their parent struct.
			// This is because one struct can be converted to another,
			// as long as the underlying types are identical,
			// even if the structs are defined in different packages.
			//
			// TODO: Consider only doing this for structs where all
			// fields are exported. We only need this special case
			// for cross-package conversions, which can't work if
			// any field is unexported. If that is done, add a test
			// that ensures unexported fields from different
			// packages result in different obfuscated names.
			strct := tf.fieldToStruct[obj]
			if strct == nil {
				panic("could not find struct for field " + name)
			}
			node.Name = hashWithStruct(strct, name)
			if flagDebug { // TODO(mvdan): remove once https://go.dev/issue/53465 if fixed
				log.Printf("%s %q hashed with struct fields to %q", debugName, name, node.Name)
			}
			return true

		case *types.TypeName:
			debugName = "type"
		case *types.Func:
			if compilerIntrinsicsFuncs[path+"."+name] {
				return true
			}

			sign := obj.Type().(*types.Signature)
			if sign.Recv() == nil {
				debugName = "func"
			} else {
				debugName = "method"
			}
			if obj.Exported() && sign.Recv() != nil {
				return true // might implement an interface
			}
			switch name {
			case "main", "init", "TestMain":
				return true // don't break them
			}
			if strings.HasPrefix(name, "Test") && isTestSignature(sign) {
				return true // don't break tests
			}
		default:
			return true // we only want to rename the above
		}

		node.Name = hashWithPackage(lpkg, name)
		// TODO: probably move the debugf lines inside the hash funcs
		if flagDebug { // TODO(mvdan): remove once https://go.dev/issue/53465 if fixed
			log.Printf("%s %q hashed with %x… to %q", debugName, name, hashToUse[:4], node.Name)
		}
		return true
	}
	post := func(cursor *astutil.Cursor) bool {
		imp, ok := cursor.Node().(*ast.ImportSpec)
		if !ok {
			return true
		}
		path, err := strconv.Unquote(imp.Path.Value)
		if err != nil {
			panic(err) // should never happen
		}
		// We're importing an obfuscated package.
		// Replace the import path with its obfuscated version.
		// If the import was unnamed, give it the name of the
		// original package name, to keep references working.
		lpkg, err := listPackage(tf.curPkg, path)
		if err != nil {
			panic(err) // should never happen
		}
		if !lpkg.ToObfuscate {
			return true
		}
		if lpkg.Name != "main" {
			newPath := lpkg.obfuscatedImportPath()
			imp.Path.Value = strconv.Quote(newPath)
		}
		if imp.Name == nil {
			imp.Name = &ast.Ident{
				NamePos: imp.Path.ValuePos, // ensure it ends up on the same line
				Name:    lpkg.Name,
			}
		}
		return true
	}

	return astutil.Apply(file, pre, post).(*ast.File)
}

// named tries to obtain the *types.Named behind a type, if there is one.
// This is useful to obtain "testing.T" from "*testing.T", or to obtain the type
// declaration object from an embedded field.
func namedType(t types.Type) *types.Named {
	switch t := t.(type) {
	case *types.Named:
		return t
	case interface{ Elem() types.Type }:
		return namedType(t.Elem())
	default:
		return nil
	}
}

// isTestSignature returns true if the signature matches "func _(*testing.T)".
func isTestSignature(sign *types.Signature) bool {
	if sign.Recv() != nil {
		return false // test funcs don't have receivers
	}
	params := sign.Params()
	if params.Len() != 1 {
		return false // too many parameters for a test func
	}
	named := namedType(params.At(0).Type())
	if named == nil {
		return false // the only parameter isn't named, like "string"
	}
	obj := named.Obj()
	return obj != nil && obj.Pkg().Path() == "testing" && obj.Name() == "T"
}

func (tf *transformer) transformLink(args []string) ([]string, error) {
	// We can't split by the ".a" extension, because cached object files
	// lack any extension.
	flags, args := splitFlagsFromArgs(args)

	newImportCfg, err := tf.processImportCfg(flags)
	if err != nil {
		return nil, err
	}

	// TODO: unify this logic with the -X handling when using -literals.
	// We should be able to handle both cases via the syntax tree.
	//
	// Make sure -X works with obfuscated identifiers.
	// To cover both obfuscated and non-obfuscated names,
	// duplicate each flag with a obfuscated version.
	flagValueIter(flags, "-X", func(val string) {
		// val is in the form of "foo.com/bar.name=value".
		fullName, stringValue, found := strings.Cut(val, "=")
		if !found {
			return // invalid
		}

		// fullName is "foo.com/bar.name"
		i := strings.LastIndexByte(fullName, '.')
		path, name := fullName[:i], fullName[i+1:]

		// If the package path is "main", it's the current top-level
		// package we are linking.
		// Otherwise, find it in the cache.
		lpkg := tf.curPkg
		if path != "main" {
			lpkg = sharedCache.ListedPackages[path]
		}
		if lpkg == nil {
			// We couldn't find the package.
			// Perhaps a typo, perhaps not part of the build.
			// cmd/link ignores those, so we should too.
			return
		}
		// As before, the main package must remain as "main".
		newPath := path
		if path != "main" {
			newPath = lpkg.obfuscatedImportPath()
		}
		newName := hashWithPackage(lpkg, name)
		flags = append(flags, fmt.Sprintf("-X=%s.%s=%s", newPath, newName, stringValue))
	})

	// Starting in Go 1.17, Go's version is implicitly injected by the linker.
	// It's the same method as -X, so we can override it with an extra flag.
	flags = append(flags, "-X=runtime.buildVersion=unknown")

	// Ensure we strip the -buildid flag, to not leak any build IDs for the
	// link operation or the main package's compilation.
	flags = flagSetValue(flags, "-buildid", "")

	// Strip debug information and symbol tables.
	flags = append(flags, "-w", "-s")

	flags = flagSetValue(flags, "-importcfg", newImportCfg)
	return append(flags, args...), nil
}

func splitFlagsFromArgs(all []string) (flags, args []string) {
	for i := 0; i < len(all); i++ {
		arg := all[i]
		if !strings.HasPrefix(arg, "-") {
			return all[:i:i], all[i:]
		}
		if booleanFlags[arg] || strings.Contains(arg, "=") {
			// Either "-bool" or "-name=value".
			continue
		}
		// "-name value", so the next arg is part of this flag.
		i++
	}
	return all, nil
}

func alterTrimpath(flags []string) []string {
	trimpath := flagValue(flags, "-trimpath")

	// Add our temporary dir to the beginning of -trimpath, so that we don't
	// leak temporary dirs. Needs to be at the beginning, since there may be
	// shorter prefixes later in the list, such as $PWD if TMPDIR=$PWD/tmp.
	return flagSetValue(flags, "-trimpath", sharedTempDir+"=>;"+trimpath)
}

// forwardBuildFlags is obtained from 'go help build' as of Go 1.20.
var forwardBuildFlags = map[string]bool{
	// These shouldn't be used in nested cmd/go calls.
	"-a": false,
	"-n": false,
	"-x": false,
	"-v": false,

	// These are always set by garble.
	"-trimpath": false,
	"-toolexec": false,
	"-buildvcs": false,

	"-C":             true,
	"-asan":          true,
	"-asmflags":      true,
	"-buildmode":     true,
	"-compiler":      true,
	"-cover":         true,
	"-coverpkg":      true,
	"-gccgoflags":    true,
	"-gcflags":       true,
	"-installsuffix": true,
	"-ldflags":       true,
	"-linkshared":    true,
	"-mod":           true,
	"-modcacherw":    true,
	"-modfile":       true,
	"-msan":          true,
	"-overlay":       true,
	"-p":             true,
	"-pgo":           true,
	"-pkgdir":        true,
	"-race":          true,
	"-tags":          true,
	"-work":          true,
	"-workfile":      true,
}

// booleanFlags is obtained from 'go help build' and 'go help testflag' as of Go 1.20.
var booleanFlags = map[string]bool{
	// Shared build flags.
	"-a":          true,
	"-asan":       true,
	"-buildvcs":   true,
	"-cover":      true,
	"-i":          true,
	"-linkshared": true,
	"-modcacherw": true,
	"-msan":       true,
	"-n":          true,
	"-race":       true,
	"-trimpath":   true,
	"-v":          true,
	"-work":       true,
	"-x":          true,

	// Test flags (TODO: support its special -args flag)
	"-benchmem": true,
	"-c":        true,
	"-failfast": true,
	"-json":     true,
	"-short":    true,
}

func filterForwardBuildFlags(flags []string) (filtered []string, firstUnknown string) {
	for i := 0; i < len(flags); i++ {
		arg := flags[i]
		if strings.HasPrefix(arg, "--") {
			arg = arg[1:] // "--name" to "-name"; keep the short form
		}

		name, _, _ := strings.Cut(arg, "=") // "-name=value" to "-name"

		buildFlag := forwardBuildFlags[name]
		if buildFlag {
			filtered = append(filtered, arg)
		} else {
			firstUnknown = name
		}
		if booleanFlags[arg] || strings.Contains(arg, "=") {
			// Either "-bool" or "-name=value".
			continue
		}
		// "-name value", so the next arg is part of this flag.
		if i++; buildFlag && i < len(flags) {
			filtered = append(filtered, flags[i])
		}
	}
	return filtered, firstUnknown
}

// splitFlagsFromFiles splits args into a list of flag and file arguments. Since
// we can't rely on "--" being present, and we don't parse all flags upfront, we
// rely on finding the first argument that doesn't begin with "-" and that has
// the extension we expect for the list of paths.
//
// This function only makes sense for lower-level tool commands, such as
// "compile" or "link", since their arguments are predictable.
//
// We iterate from the end rather than from the start, to better protect
// oursrelves from flag arguments that may look like paths, such as:
//
//	compile [flags...] -p pkg/path.go [more flags...] file1.go file2.go
//
// For now, since those confusing flags are always followed by more flags,
// iterating in reverse order works around them entirely.
func splitFlagsFromFiles(all []string, ext string) (flags, paths []string) {
	for i := len(all) - 1; i >= 0; i-- {
		arg := all[i]
		if strings.HasPrefix(arg, "-") || !strings.HasSuffix(arg, ext) {
			cutoff := i + 1 // arg is a flag, not a path
			return all[:cutoff:cutoff], all[cutoff:]
		}
	}
	return nil, all
}

// flagValue retrieves the value of a flag such as "-foo", from strings in the
// list of arguments like "-foo=bar" or "-foo" "bar". If the flag is repeated,
// the last value is returned.
func flagValue(flags []string, name string) string {
	lastVal := ""
	flagValueIter(flags, name, func(val string) {
		lastVal = val
	})
	return lastVal
}

// flagValueIter retrieves all the values for a flag such as "-foo", like
// flagValue. The difference is that it allows handling complex flags, such as
// those whose values compose a list.
func flagValueIter(flags []string, name string, fn func(string)) {
	for i, arg := range flags {
		if val := strings.TrimPrefix(arg, name+"="); val != arg {
			// -name=value
			fn(val)
		}
		if arg == name { // -name ...
			if i+1 < len(flags) {
				// -name value
				fn(flags[i+1])
			}
		}
	}
}

func flagSetValue(flags []string, name, value string) []string {
	for i, arg := range flags {
		if strings.HasPrefix(arg, name+"=") {
			// -name=value
			flags[i] = name + "=" + value
			return flags
		}
		if arg == name { // -name ...
			if i+1 < len(flags) {
				// -name value
				flags[i+1] = value
				return flags
			}
			return flags
		}
	}
	return append(flags, name+"="+value)
}

func fetchGoEnv() error {
	out, err := exec.Command("go", "env", "-json",
		// Keep in sync with sharedCache.GoEnv.
		"GOOS", "GOMOD", "GOVERSION", "GOROOT",
	).CombinedOutput()
	if err != nil {
		// TODO: cover this in the tests.
		fmt.Fprintf(os.Stderr, `Can't find the Go toolchain: %v

This is likely due to Go not being installed/setup correctly.

To install Go, see: https://go.dev/doc/install
`, err)
		return errJustExit(1)
	}
	if err := json.Unmarshal(out, &sharedCache.GoEnv); err != nil {
		return fmt.Errorf(`cannot unmarshal from "go env -json": %w`, err)
	}
	sharedCache.GOGARBLE = os.Getenv("GOGARBLE")
	if sharedCache.GOGARBLE == "" {
		sharedCache.GOGARBLE = "*" // we default to obfuscating everything
	}
	return nil
}<|MERGE_RESOLUTION|>--- conflicted
+++ resolved
@@ -43,7 +43,6 @@
 	"golang.org/x/tools/go/ast/astutil"
 	"golang.org/x/tools/go/ssa"
 
-	"mvdan.cc/garble/internal/ctrlflow"
 	"mvdan.cc/garble/internal/linker"
 	"mvdan.cc/garble/internal/literals"
 )
@@ -56,8 +55,6 @@
 	flagDebug    bool
 	flagDebugDir string
 	flagSeed     seedFlag
-	// TODO(pagran): temporarily mimicry as a flag
-	flagControlFlow = os.Getenv("GARBLE_EXPERIMENTAL_CONTROLFLOW") == "1"
 )
 
 func init() {
@@ -952,43 +949,12 @@
 		return nil, err
 	}
 
-<<<<<<< HEAD
-	// Literal obfuscation uses math/rand, so seed it deterministically.
-	randSeed := curPkg.GarbleActionID[:]
-	if flagSeed.present() {
-		randSeed = flagSeed.bytes
-	}
-	// log.Printf("seeding math/rand with %x\n", randSeed)
-	obfRand = mathrand.New(mathrand.NewSource(int64(binary.BigEndian.Uint64(randSeed))))
-
-	if flagControlFlow {
-		newFile, affectedFiles, err := ctrlflow.Obfuscate(fset, tf.ssaPkg, files, obfRand)
-		if err != nil {
-			return nil, err
-		}
-
-		if newFile != nil {
-			files = append(files, newFile)
-			paths = append(paths, ctrlflow.FileName)
-			for _, file := range affectedFiles {
-				tf.useAllImports(file)
-			}
-			if err := tf.typecheck(files); err != nil {
-				return nil, err
-			}
-		}
-	}
-
-	if err := tf.prefillObjectMaps(files); err != nil {
-		return nil, err
-=======
 	// These maps are not kept in pkgCache, since they are only needed to obfuscate curPkg.
 	tf.fieldToStruct = computeFieldToStruct(tf.info)
 	if flagLiterals {
 		if tf.linkerVariableStrings, err = computeLinkerVariableStrings(tf.pkg); err != nil {
 			return nil, err
 		}
->>>>>>> c26734c6
 	}
 
 	flags = alterTrimpath(flags)
@@ -997,8 +963,6 @@
 		return nil, err
 	}
 
-<<<<<<< HEAD
-=======
 	// Literal obfuscation uses math/rand, so seed it deterministically.
 	randSeed := tf.curPkg.GarbleActionID[:]
 	if flagSeed.present() {
@@ -1007,7 +971,6 @@
 	// log.Printf("seeding math/rand with %x\n", randSeed)
 	tf.obfRand = mathrand.New(mathrand.NewSource(int64(binary.BigEndian.Uint64(randSeed))))
 
->>>>>>> c26734c6
 	// If this is a package to obfuscate, swap the -p flag with the new package path.
 	// We don't if it's the main package, as that just uses "-p main".
 	// We only set newPkgPath if we're obfuscating the import path,
@@ -1358,23 +1321,6 @@
 	if err != nil {
 		return pkgCache{}, err
 	}
-<<<<<<< HEAD
-
-	if !flagControlFlow { // TODO(pagran): remove this after ssa2ast integration
-		filename, _, err := fsCache.GetFile(curPkg.GarbleActionID)
-		// Already in the cache; load it directly.
-		if err == nil {
-			f, err := os.Open(filename)
-			if err != nil {
-				return err
-			}
-			defer f.Close()
-			if err := gob.NewDecoder(f).Decode(&cachedOutput); err != nil {
-				return fmt.Errorf("gob decode: %w", err)
-			}
-			return nil
-		}
-=======
 	filename, _, err := fsCache.GetFile(lpkg.GarbleActionID)
 	// Already in the cache; load it directly.
 	if err == nil {
@@ -1388,7 +1334,6 @@
 			return pkgCache{}, fmt.Errorf("gob decode: %w", err)
 		}
 		return loaded, nil
->>>>>>> c26734c6
 	}
 	return computePkgCache(fsCache, lpkg, pkg, files, info)
 }
@@ -1498,13 +1443,6 @@
 	}
 	createAll(pkg.Imports())
 
-<<<<<<< HEAD
-	tf.ssaPkg = ssaProg.CreatePackage(tf.pkg, files, tf.info, false)
-	tf.ssaPkg.Build()
-
-	tf.reflectCheckedAPIs = make(map[string]bool)
-	tf.recordReflection(tf.ssaPkg)
-=======
 	ssaPkg := ssaProg.CreatePackage(pkg, files, info, false)
 	ssaPkg.Build()
 
@@ -1514,7 +1452,6 @@
 		result:      computed, // append the results
 	}
 	inspector.recordReflection(ssaPkg)
->>>>>>> c26734c6
 
 	// Unlikely that we could stream the gob encode, as cache.Put wants an io.ReadSeeker.
 	var buf bytes.Buffer
@@ -1603,11 +1540,6 @@
 	// objects. Useful when obfuscating field names.
 	fieldToStruct map[*types.Var]*types.Struct
 
-<<<<<<< HEAD
-	reflectCheckedAPIs  map[string]bool
-	ssaPkg              *ssa.Package
-	usedAllImportsFiles map[*ast.File]bool
-=======
 	// obfRand is initialized by transformCompile and used during obfuscation.
 	// It is left nil at init time, so that we only use it after it has been
 	// properly initialized with a deterministic seed.
@@ -1619,7 +1551,6 @@
 	// of packages, without any obfuscation. This is helpful to make
 	// decisions on how to obfuscate our input code.
 	origImporter importerWithMap
->>>>>>> c26734c6
 }
 
 func typecheck(pkgPath string, files []*ast.File, origImporter importerWithMap) (*types.Package, *types.Info, error) {
@@ -1725,14 +1656,6 @@
 }
 
 func (tf *transformer) useAllImports(file *ast.File) {
-	if tf.usedAllImportsFiles == nil {
-		tf.usedAllImportsFiles = make(map[*ast.File]bool)
-	} else if ok := tf.usedAllImportsFiles[file]; ok {
-		return
-	}
-
-	tf.usedAllImportsFiles[file] = true
-
 	for _, imp := range file.Imports {
 		if imp.Name != nil && imp.Name.Name == "_" {
 			continue
